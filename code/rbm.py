"""This tutorial introduces restricted boltzmann machines (RBM) using Theano.

Boltzmann Machines (BMs) are a particular form of energy-based model which
contain hidden variables. Restricted Boltzmann Machines further restrict BMs 
to those without visible-visible and hidden-hidden connections. 
"""


import numpy, time, cPickle, gzip, PIL.Image

import theano
import theano.tensor as T
import os

from theano.tensor.shared_randomstreams import RandomStreams

from utils import tile_raster_images
from logistic_sgd import load_data

class RBM(object):
    """Restricted Boltzmann Machine (RBM)  """
    def __init__(self, input=None, n_visible=784, n_hidden=500, \
        W = None, hbias = None, vbias = None, numpy_rng = None, 
        theano_rng = None):
        """ 
        RBM constructor. Defines the parameters of the model along with
        basic operations for inferring hidden from visible (and vice-versa), 
        as well as for performing CD updates.

        :param input: None for standalone RBMs or symbolic variable if RBM is
        part of a larger graph.

        :param n_visible: number of visible units

        :param n_hidden: number of hidden units

        :param W: None for standalone RBMs or symbolic variable pointing to a
        shared weight matrix in case RBM is part of a DBN network; in a DBN,
        the weights are shared between RBMs and layers of a MLP

        :param hbias: None for standalone RBMs or symbolic variable pointing 
        to a shared hidden units bias vector in case RBM is part of a 
        different network

        :param vbias: None for standalone RBMs or a symbolic variable 
        pointing to a shared visible units bias
        """

        self.n_visible = n_visible
        self.n_hidden  = n_hidden


        if W is None : 
           # W is initialized with `initial_W` which is uniformely sampled
           # from -4*sqrt(6./(n_visible+n_hidden)) and 4*sqrt(6./(n_hidden+n_visible))
           # the output of uniform if converted using asarray to dtype 
           # theano.config.floatX so that the code is runable on GPU
           initial_W = numpy.asarray( numpy.random.uniform( 
                     low = -4*numpy.sqrt(6./(n_hidden+n_visible)), 
                     high = 4*numpy.sqrt(6./(n_hidden+n_visible)), 
                     size = (n_visible, n_hidden)), 
                     dtype = theano.config.floatX)
           # theano shared variables for weights and biases
           W = theano.shared(value = initial_W, name = 'W')

        if hbias is None :
           # create shared variable for hidden units bias
           hbias = theano.shared(value = numpy.zeros(n_hidden, 
                               dtype = theano.config.floatX), name='hbias')

        if vbias is None :
            # create shared variable for visible units bias
            vbias = theano.shared(value =numpy.zeros(n_visible, 
                                dtype = theano.config.floatX),name='vbias')

        if numpy_rng is None:    
            # create a number generator 
            numpy_rng = numpy.random.RandomState(1234)

        if theano_rng is None : 
            theano_rng = RandomStreams(numpy_rng.randint(2**30))


        # initialize input layer for standalone RBM or layer0 of DBN
        self.input = input if input else T.dmatrix('input')

        self.W          = W
        self.hbias      = hbias
        self.vbias      = vbias
        self.theano_rng = theano_rng
        # **** WARNING: It is not a good idea to put things in this list 
        # other than shared variables created in this function.
        self.params     = [self.W, self.hbias, self.vbias]
        # cast batch_size to floatX, because its type is int64,
        # and otherwise the gradients are upcasted to float64,
        # even when floatX == float32
        self.batch_size = T.cast(self.input.shape[0], dtype = theano.config.floatX)


    def free_energy(self, v_sample):
        ''' Function to compute the free energy '''
        wx_b = T.dot(v_sample, self.W) + self.hbias
        vbias_term = T.dot(v_sample, self.vbias)
        hidden_term = T.sum(T.log(1+T.exp(wx_b)),axis = 1)
        return -hidden_term - vbias_term

    def propup(self, vis):
        ''' This function propagates the visible units activation upwards to
        the hidden units '''
        return T.nnet.sigmoid(T.dot(vis, self.W) + self.hbias)

    def sample_h_given_v(self, v0_sample):
        ''' This function infers state of hidden units given visible units '''
        # compute the activation of the hidden units given a sample of the visibles
        h1_mean = self.propup(v0_sample)
        # get a sample of the hiddens given their activation
        # Note that theano_rng.binomial returns a symbolic sample of dtype 
        # int64 by default. If we want to keep our computations in floatX 
        # for the GPU we need to specify to return the dtype floatX
        h1_sample = self.theano_rng.binomial(size = h1_mean.shape, n = 1, prob = h1_mean,
                dtype = theano.config.floatX)
        return [h1_mean, h1_sample]

    def propdown(self, hid):
        '''This function propagates the hidden units activation downwards to
        the visible units'''
        return T.nnet.sigmoid(T.dot(hid,self.W.T) + self.vbias)

    def sample_v_given_h(self, h0_sample):
        ''' This function infers state of visible units given hidden units '''
        # compute the activation of the visible given the hidden sample
        v1_mean = self.propdown(h0_sample)
        # get a sample of the visible given their activation
        # Note that theano_rng.binomial returns a symbolic sample of dtype 
        # int64 by default. If we want to keep our computations in floatX 
        # for the GPU we need to specify to return the dtype floatX
        v1_sample = self.theano_rng.binomial(size = v1_mean.shape,n = 1,prob = v1_mean,
                dtype = theano.config.floatX)
        return [v1_mean, v1_sample]

    def gibbs_hvh(self, h0_sample):
        ''' This function implements one step of Gibbs sampling, 
            starting from the hidden state'''
        v1_mean, v1_sample = self.sample_v_given_h(h0_sample)
        h1_mean, h1_sample = self.sample_h_given_v(v1_sample)
        return [v1_mean, v1_sample, h1_mean, h1_sample]
 
    def gibbs_vhv(self, v0_sample):
        ''' This function implements one step of Gibbs sampling, 
            starting from the visible state'''
        h1_mean, h1_sample = self.sample_h_given_v(v0_sample)
        v1_mean, v1_sample = self.sample_v_given_h(h1_sample)
        return [h1_mean, h1_sample, v1_mean, v1_sample]
 
    def get_cost_updates(self, lr = 0.1, persistent=None, k =1):
        """ 
        This functions implements one step of CD-k or PCD-k

        :param lr: learning rate used to train the RBM 

        :param persistent: None for CD. For PCD, shared variable containing old state
        of Gibbs chain. This must be a shared variable of size (batch size, number of
        hidden units).

        :param k: number of Gibbs steps to do in CD-k/PCD-k

        Returns a proxy for the cost and the updates dictionary. The 
        dictionary contains the update rules for weights and biases but 
        also an update of the shared variable used to store the persistent
        chain, if one is used.
        """

        # compute positive phase
        ph_mean, ph_sample = self.sample_h_given_v(self.input)

        # decide how to initialize persistent chain:
        # for CD, we use the newly generate hidden sample
        # for PCD, we initialize from the old state of the chain
        if persistent is None:
            chain_start = ph_sample
        else:
            chain_start = persistent

        # perform actual negative phase
        # in order to implement CD-k/PCD-k we need to scan over the 
        # function that implements one gibbs step k times. 
        # Read Theano tutorial on scan for more information :
        # http://deeplearning.net/software/theano/library/scan.html
        # the scan will return the entire Gibbs chain
        [nv_means, nv_samples, nh_means, nh_samples], updates = \
            theano.scan(self.gibbs_hvh, 
                    # the None are place holders, saying that
                    # chain_start is the initial state corresponding to the 
                    # 4th output
                    outputs_info = [None,None,None,chain_start],
                    n_steps = k)

        # determine gradients on RBM parameters
        # not that we only need the sample at the end of the chain
        chain_end = nv_samples[-1]

        cost = T.mean(self.free_energy(self.input)) - T.mean(self.free_energy(chain_end))
        # We must not compute the gradient through the gibbs sampling 
        gparams = T.grad(cost, self.params,consider_constant = [chain_end])

        # constructs the update dictionary
        for gparam, param in zip(gparams, self.params):
            # make sure that the learning rate is of the right dtype 
            updates[param] = param - gparam * T.cast(lr, dtype = theano.config.floatX)
        if persistent:
            # Note that this works only if persistent is a shared variable
            updates[persistent] = nh_samples[-1]
            # pseudo-likelihood is a better proxy for PCD
            cost = self.get_pseudo_likelihood_cost(updates)
        else:
            # reconstruction cross-entropy is a better proxy for CD
            cost = self.get_reconstruction_cost(updates, nv_means[-1])

        return cost, updates

    def get_pseudo_likelihood_cost(self, updates):
        """Stochastic approximation to the pseudo-likelihood"""

        # index of bit i in expression p(x_i | x_{\i})
        bit_i_idx = theano.shared(value=0, name = 'bit_i_idx')

        # binarize the input image by rounding to nearest integer
        xi = T.iround(self.input)

        # calculate free energy for the given bit configuration
        fe_xi = self.free_energy(xi)

        # flip bit x_i of matrix xi and preserve all other bits x_{\i}
        # Equivalent to xi[:,bit_i_idx] = 1-xi[:, bit_i_idx]
        # NB: slice(start,stop,step) is the python object used for
        # slicing, e.g. to index matrix x as follows: x[start:stop:step]
        # In our case, idx_list is a tuple. The first element of the tuple
        # describes what slice we want from the first dimension. 
        # ``slice(None,None,None)`` means that we want all values, equivalent
        # to numpy notation ``:``. The second element of the tuple is the 
        # value bit_i_idx, meaning that we are looking for [:,bit_i_idx]. 
        xi_flip = T.setsubtensor(xi, 1-xi[:, bit_i_idx], 
                                 idx_list=(slice(None,None,None),bit_i_idx))

        # calculate free energy with bit flipped
        fe_xi_flip = self.free_energy(xi_flip)

        # equivalent to e^(-FE(x_i)) / (e^(-FE(x_i)) + e^(-FE(x_{\i}))) 
        cost = T.mean(self.n_visible * T.log(T.nnet.sigmoid(fe_xi_flip - fe_xi)))

        # increment bit_i_idx % number as part of updates
        updates[bit_i_idx] = (bit_i_idx + 1) % self.n_visible

        return cost

    def get_reconstruction_cost(self, updates, nv_mean):
        """Approximation to the reconstruction error"""

        cross_entropy = T.mean(
                T.sum(self.input*T.log(nv_mean) + 
                (1 - self.input)*T.log(1-nv_mean), axis = 1))

        return cross_entropy



def test_rbm(learning_rate=0.1, training_epochs = 15,
             dataset='../data/mnist.pkl.gz', batch_size = 20,
             n_chains = 20, n_samples = 10, output_folder = 'rbm_plots'):
    """
    Demonstrate how to train and afterwards sample from it using Theano.

    This is demonstrated on MNIST.

    :param learning_rate: learning rate used for training the RBM 

    :param training_epochs: number of epochs used for training

    :param dataset: path the the pickled dataset

    :param batch_size: size of a batch used to train the RBM
    
    :param n_chains: number of parallel Gibbs chains to be used for sampling

    :param n_samples: number of samples to plot for each chain

    """
    datasets = load_data(dataset)

    train_set_x, train_set_y = datasets[0]
    test_set_x , test_set_y  = datasets[2]


    # compute number of minibatches for training, validation and testing
    n_train_batches = train_set_x.value.shape[0] / batch_size

    # allocate symbolic variables for the data
    index = T.lscalar()    # index to a [mini]batch 
    x     = T.matrix('x')  # the data is presented as rasterized images

    rng        = numpy.random.RandomState(123)
    theano_rng = RandomStreams( rng.randint(2**30))

    # initialize storage for the persistent chain (state = hidden layer of chain)
    persistent_chain = theano.shared(numpy.zeros((batch_size, 500)))

    # construct the RBM class
    rbm = RBM( input = x, n_visible=28*28, \
               n_hidden = 500,numpy_rng = rng, theano_rng = theano_rng)

    # get the cost and the gradient corresponding to one step of CD-15
    cost, updates = rbm.get_cost_updates(lr=learning_rate, persistent=persistent_chain, k = 15)


    #################################
    #     Training the RBM          #
    #################################
    
    if not os.path.isdir(output_folder):
        os.makedirs(output_folder)
    os.chdir(output_folder)

    # it is ok for a theano function to have no output
    # the purpose of train_rbm is solely to update the RBM parameters
    train_rbm = theano.function([index], cost,
           updates = updates, 
           givens = { x: train_set_x[index*batch_size:(index+1)*batch_size]})

    plotting_time = 0.
    start_time = time.clock()


    # go through training epochs 
    for epoch in xrange(training_epochs):

        # go through the training set
        mean_cost = []
        for batch_index in xrange(n_train_batches):
           mean_cost += [train_rbm(batch_index)]

        print 'Training epoch %d, cost is '%epoch, numpy.mean(mean_cost)

        # Plot filters after each training epoch
        plotting_start = time.clock()
        # Construct image from the weight matrix 
        image = PIL.Image.fromarray(tile_raster_images( X = rbm.W.value.T,
                 img_shape = (28,28),tile_shape = (10,10), 
                 tile_spacing=(1,1)))
        image.save('filters_at_epoch_%i.png'%epoch)
        plotting_stop = time.clock()
        plotting_time += (plotting_stop - plotting_start)

    end_time = time.clock()

    pretraining_time = (end_time - start_time) - plotting_time

    print ('Training took %f minutes' %(pretraining_time/60.))

  
    #################################
    #     Sampling from the RBM     #
    #################################


    # find out the number of test samples 
    number_of_test_samples = test_set_x.value.shape[0]

    # pick random test examples, with which to initialize the persistent chain
    test_idx = rng.randint(number_of_test_samples-n_chains)
    persistent_vis_chain = theano.shared(
            numpy.array(test_set_x.value[test_idx:test_idx+n_chains], dtype=theano.config.floatX))

    plot_every = 1000
    # define one step of Gibbs sampling (mf = mean-field)
<<<<<<< HEAD
    [hid_mf, hid_sample, vis_mf, vis_sample] =  rbm.gibbs_vhv(persistent_vis_chain)

    # the sample at the end of the channel is returned by ``gibbs_vhv`` as 
    # its last output; note that this is computed as a binomial draw, 
    # therefore it is formed of ints (0 and 1) and therefore needs to 
    # be converted to the same dtype as ``persistent_vis_chain``
    vis_sample = T.cast(vis_sample, dtype=theano.config.floatX)

=======
    # define a function that does `plot_every` steps before returning the sample for plotting
    [hid_mfs, hid_samples, vis_mfs, vis_samples], updates =  \
            theano.scan(rbm.gibbs_vhv,
                    outputs_info = [None,None,None,persistent_vis_chain], n_steps = plot_every)

    # add to updates the shared variable that takes care of our persistent
    # chain : 
    updates.update({ persistent_vis_chain: vis_samples[-1]})
>>>>>>> a7a7091d
    # construct the function that implements our persistent chain 
    # we generate the "mean field" activations for plotting and the actual samples for
    # reinitializing the state of our persistent chain
    sample_fn = theano.function([], [vis_mfs[-1], vis_samples[-1]],
                      updates = updates)

    # create a space to store the image for plotting ( we need to leave 
    # room for the tile_spacing as well)
    image_data = numpy.zeros((29*n_samples+1,29*n_chains-1),dtype='uint8')
    for idx in xrange(n_samples):
        # generate `plot_every` intermediate samples that we discard, because successive samples in the chain are too correlated
        vis_mf, vis_sample = sample_fn()
        print ' ... plotting sample ', idx
        image_data[29*idx:29*idx+28,:] = tile_raster_images( 
                X = vis_mf,
                img_shape = (28,28),
                tile_shape = (1, n_chains),
                tile_spacing = (1,1))
        # construct image
    
    image = PIL.Image.fromarray(image_data)
    image.save('samples.png')
    os.chdir('../')

if __name__ == '__main__':
    test_rbm()<|MERGE_RESOLUTION|>--- conflicted
+++ resolved
@@ -372,7 +372,6 @@
 
     plot_every = 1000
     # define one step of Gibbs sampling (mf = mean-field)
-<<<<<<< HEAD
     [hid_mf, hid_sample, vis_mf, vis_sample] =  rbm.gibbs_vhv(persistent_vis_chain)
 
     # the sample at the end of the channel is returned by ``gibbs_vhv`` as 
@@ -381,16 +380,6 @@
     # be converted to the same dtype as ``persistent_vis_chain``
     vis_sample = T.cast(vis_sample, dtype=theano.config.floatX)
 
-=======
-    # define a function that does `plot_every` steps before returning the sample for plotting
-    [hid_mfs, hid_samples, vis_mfs, vis_samples], updates =  \
-            theano.scan(rbm.gibbs_vhv,
-                    outputs_info = [None,None,None,persistent_vis_chain], n_steps = plot_every)
-
-    # add to updates the shared variable that takes care of our persistent
-    # chain : 
-    updates.update({ persistent_vis_chain: vis_samples[-1]})
->>>>>>> a7a7091d
     # construct the function that implements our persistent chain 
     # we generate the "mean field" activations for plotting and the actual samples for
     # reinitializing the state of our persistent chain
